package natss

import (
	"errors"

	"github.com/nats-io/go-nats-streaming"
	"github.com/utilitywarehouse/go-pubsub"
)

var _ pubsub.MessageSink = (*messageSink)(nil)

type messageSink struct {
	topic string

	conn stan.Conn
}

func NewMessageSink(clusterID, topic, consumerID, natsURL string) (pubsub.MessageSink, error) {

	conn, err := stan.Connect(clusterID, consumerID, stan.NatsURL(natsURL))
	if err != nil {
		return nil, err
	}

	return &messageSink{
		topic: topic,
		conn:  conn,
	}, nil
}

func (mq *messageSink) PutMessage(m pubsub.ProducerMessage) error {
<<<<<<< HEAD
	println("publishing message to nats")
	data, err := m.MarshalPubSub()
=======
	data, err := m.Marshal()
>>>>>>> d1e8962c
	if err != nil {
		return err
	}
	return mq.conn.Publish(mq.topic, data)
}

func (mq *messageSink) Close() error {
	return mq.conn.Close()
}

func (mq *messageSink) Status() (*pubsub.Status, error) {
	return nil, errors.New("status is not implemented")
}<|MERGE_RESOLUTION|>--- conflicted
+++ resolved
@@ -29,12 +29,7 @@
 }
 
 func (mq *messageSink) PutMessage(m pubsub.ProducerMessage) error {
-<<<<<<< HEAD
-	println("publishing message to nats")
 	data, err := m.MarshalPubSub()
-=======
-	data, err := m.Marshal()
->>>>>>> d1e8962c
 	if err != nil {
 		return err
 	}
